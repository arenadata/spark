--- conflicted
+++ resolved
@@ -43,11 +43,7 @@
 
 
   def getReceiver(): NetworkReceiver[T] = {
-<<<<<<< HEAD
-    new KafkaReceiver(host, port,  groupId, topics, initialOffsets, storageLevel)
-=======
     new KafkaReceiver(zkQuorum,  groupId, topics, initialOffsets, storageLevel)
->>>>>>> 12ea14c2
         .asInstanceOf[NetworkReceiver[T]]
   }
 }
